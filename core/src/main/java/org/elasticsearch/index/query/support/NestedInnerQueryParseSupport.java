/*
 * Licensed to Elasticsearch under one or more contributor
 * license agreements. See the NOTICE file distributed with
 * this work for additional information regarding copyright
 * ownership. Elasticsearch licenses this file to you under
 * the Apache License, Version 2.0 (the "License"); you may
 * not use this file except in compliance with the License.
 * You may obtain a copy of the License at
 *
 *    http://www.apache.org/licenses/LICENSE-2.0
 *
 * Unless required by applicable law or agreed to in writing,
 * software distributed under the License is distributed on an
 * "AS IS" BASIS, WITHOUT WARRANTIES OR CONDITIONS OF ANY
 * KIND, either express or implied.  See the License for the
 * specific language governing permissions and limitations
 * under the License.
 */

package org.elasticsearch.index.query.support;

import org.apache.lucene.search.Filter;
import org.apache.lucene.search.Query;
import org.apache.lucene.search.join.BitDocIdSetFilter;
import org.elasticsearch.common.bytes.BytesReference;
import org.elasticsearch.common.lucene.search.Queries;
import org.elasticsearch.common.xcontent.XContentFactory;
import org.elasticsearch.common.xcontent.XContentHelper;
import org.elasticsearch.common.xcontent.XContentParser;
import org.elasticsearch.index.mapper.object.ObjectMapper;
import org.elasticsearch.index.query.QueryShardContext;
import org.elasticsearch.index.query.QueryShardException;
import org.elasticsearch.index.query.QueryParseContext;
import org.elasticsearch.search.internal.SearchContext;

import java.io.IOException;

/**
 * A helper that helps with parsing inner queries of the nested query.
 * 1) Takes into account that type nested path can appear before or after the inner query
 * 2) Updates the {@link NestedScope} when parsing the inner query.
 */
public class NestedInnerQueryParseSupport {

    protected final QueryShardContext shardContext;
    protected final QueryParseContext parseContext;

    private BytesReference source;
    private Query innerQuery;
    private Query innerFilter;
    protected String path;

    private boolean filterParsed = false;
    private boolean queryParsed = false;
    protected boolean queryFound = false;
    protected boolean filterFound = false;

    protected BitDocIdSetFilter parentFilter;
    protected Filter childFilter;

    protected ObjectMapper nestedObjectMapper;
    private ObjectMapper parentObjectMapper;

    public NestedInnerQueryParseSupport(XContentParser parser, SearchContext searchContext) {
        parseContext = searchContext.queryParserService().getShardContext().parseContext();
        shardContext = searchContext.queryParserService().getShardContext();
        shardContext.reset(parser);

    }

    public NestedInnerQueryParseSupport(QueryShardContext context) {
        this.parseContext = context.parseContext();
        this.shardContext = context;
    }

    public void query() throws IOException {
        if (path != null) {
            setPathLevel();
            try {
                innerQuery = parseContext.parseInnerQuery();
            } finally {
                resetPathLevel();
            }
            queryParsed = true;
        } else {
            source = XContentFactory.smileBuilder().copyCurrentStructure(parseContext.parser()).bytes();
        }
        queryFound = true;
    }

    public void filter() throws IOException {
        if (path != null) {
            setPathLevel();
            try {
                innerFilter = parseContext.parseInnerFilter();
            } finally {
                resetPathLevel();
            }
            filterParsed = true;
        } else {
            source = XContentFactory.smileBuilder().copyCurrentStructure(parseContext.parser()).bytes();
        }
        filterFound = true;
    }

    public Query getInnerQuery() throws IOException {
        if (queryParsed) {
            return innerQuery;
        } else {
            if (path == null) {
                throw new QueryShardException(shardContext, "[nested] requires 'path' field");
            }
            if (!queryFound) {
                throw new QueryShardException(shardContext, "[nested] requires either 'query' or 'filter' field");
            }

            XContentParser old = parseContext.parser();
            try {
                XContentParser innerParser = XContentHelper.createParser(source);
                parseContext.parser(innerParser);
                setPathLevel();
                try {
                    innerQuery = parseContext.parseInnerQuery();
                } finally {
                    resetPathLevel();
                }
                queryParsed = true;
                return innerQuery;
            } finally {
                parseContext.parser(old);
            }
        }
    }

    public Query getInnerFilter() throws IOException {
        if (filterParsed) {
            return innerFilter;
        } else {
            if (path == null) {
                throw new QueryShardException(shardContext, "[nested] requires 'path' field");
            }
            if (!filterFound) {
                throw new QueryShardException(shardContext, "[nested] requires either 'query' or 'filter' field");
            }

            setPathLevel();
            XContentParser old = parseContext.parser();
            try {
                XContentParser innerParser = XContentHelper.createParser(source);
                parseContext.parser(innerParser);
                innerFilter = parseContext.parseInnerFilter();
                filterParsed = true;
                return innerFilter;
            } finally {
                resetPathLevel();
                parseContext.parser(old);
            }
        }
    }

    public void setPath(String path) {
        this.path = path;
        nestedObjectMapper = shardContext.getObjectMapper(path);
        if (nestedObjectMapper == null) {
            throw new QueryShardException(shardContext, "[nested] failed to find nested object under path [" + path + "]");
        }
        if (!nestedObjectMapper.nested().isNested()) {
            throw new QueryShardException(shardContext, "[nested] nested object under path [" + path + "] is not of nested type");
        }
    }

    public String getPath() {
        return path;
    }

    public ObjectMapper getNestedObjectMapper() {
        return nestedObjectMapper;
    }

    public boolean queryFound() {
        return queryFound;
    }

    public boolean filterFound() {
        return filterFound;
    }

    public ObjectMapper getParentObjectMapper() {
        return parentObjectMapper;
    }

    private void setPathLevel() {
        ObjectMapper objectMapper = shardContext.nestedScope().getObjectMapper();
        if (objectMapper == null) {
            parentFilter = shardContext.bitsetFilter(Queries.newNonNestedFilter());
        } else {
            parentFilter = shardContext.bitsetFilter(objectMapper.nestedTypeFilter());
        }
<<<<<<< HEAD
        childFilter = shardContext.bitsetFilter(nestedObjectMapper.nestedTypeFilter());
        parentObjectMapper = shardContext.nestedScope().nextLevel(nestedObjectMapper);
=======
        childFilter = nestedObjectMapper.nestedTypeFilter();
        parentObjectMapper = parseContext.nestedScope().nextLevel(nestedObjectMapper);
>>>>>>> 8ff1efbc
    }

    private void resetPathLevel() {
        shardContext.nestedScope().previousLevel();
    }

}<|MERGE_RESOLUTION|>--- conflicted
+++ resolved
@@ -196,13 +196,8 @@
         } else {
             parentFilter = shardContext.bitsetFilter(objectMapper.nestedTypeFilter());
         }
-<<<<<<< HEAD
-        childFilter = shardContext.bitsetFilter(nestedObjectMapper.nestedTypeFilter());
+        childFilter = nestedObjectMapper.nestedTypeFilter();
         parentObjectMapper = shardContext.nestedScope().nextLevel(nestedObjectMapper);
-=======
-        childFilter = nestedObjectMapper.nestedTypeFilter();
-        parentObjectMapper = parseContext.nestedScope().nextLevel(nestedObjectMapper);
->>>>>>> 8ff1efbc
     }
 
     private void resetPathLevel() {
