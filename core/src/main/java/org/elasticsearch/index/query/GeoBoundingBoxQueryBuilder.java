--- conflicted
+++ resolved
@@ -64,11 +64,7 @@
     }
 
     public GeoBoundingBoxQueryBuilder topLeft(String geohash) {
-<<<<<<< HEAD
-        return topLeft(GeoPoint.fromGeohashString(geohash));
-=======
         return topLeft(GeoPoint.fromGeohash(geohash));
->>>>>>> c478adf7
     }
 
     /**
@@ -88,11 +84,7 @@
     }
 
     public GeoBoundingBoxQueryBuilder bottomRight(String geohash) {
-<<<<<<< HEAD
-        return bottomRight(GeoPoint.fromGeohashString(geohash));
-=======
         return bottomRight(GeoPoint.fromGeohash(geohash));
->>>>>>> c478adf7
     }
 
     /**
@@ -112,11 +104,7 @@
     }
 
     public GeoBoundingBoxQueryBuilder bottomLeft(String geohash) {
-<<<<<<< HEAD
-        return bottomLeft(GeoPoint.fromGeohashString(geohash));
-=======
         return bottomLeft(GeoPoint.fromGeohash(geohash));
->>>>>>> c478adf7
     }
     
     /**
@@ -136,11 +124,7 @@
     }
 
     public GeoBoundingBoxQueryBuilder topRight(String geohash) {
-<<<<<<< HEAD
-        return topRight(GeoPoint.fromGeohashString(geohash));
-=======
         return topRight(GeoPoint.fromGeohash(geohash));
->>>>>>> c478adf7
     }
 
     /**
