/*
 * Licensed to Elasticsearch under one or more contributor
 * license agreements. See the NOTICE file distributed with
 * this work for additional information regarding copyright
 * ownership. Elasticsearch licenses this file to you under
 * the Apache License, Version 2.0 (the "License"); you may
 * not use this file except in compliance with the License.
 * You may obtain a copy of the License at
 *
 *    http://www.apache.org/licenses/LICENSE-2.0
 *
 * Unless required by applicable law or agreed to in writing,
 * software distributed under the License is distributed on an
 * "AS IS" BASIS, WITHOUT WARRANTIES OR CONDITIONS OF ANY
 * KIND, either express or implied.  See the License for the
 * specific language governing permissions and limitations
 * under the License.
 */

package org.elasticsearch.index.search.geo;

import org.apache.lucene.search.BooleanClause.Occur;
import org.apache.lucene.search.BooleanQuery;
import org.apache.lucene.search.ConstantScoreQuery;
import org.apache.lucene.search.Query;
import org.elasticsearch.common.geo.GeoPoint;
import org.elasticsearch.index.mapper.geo.GeoPointFieldMapperLegacy;

/**
 */
public class IndexedGeoBoundingBoxQuery {

    public static Query create(GeoPoint topLeft, GeoPoint bottomRight, GeoPointFieldMapperLegacy.GeoPointFieldType fieldType) {
        if (!fieldType.isLatLonEnabled()) {
            throw new IllegalArgumentException("lat/lon is not enabled (indexed) for field [" + fieldType.names().fullName() + "], can't use indexed filter on it");
        }
        //checks to see if bounding box crosses 180 degrees
        if (topLeft.lon() > bottomRight.lon()) {
            return westGeoBoundingBoxFilter(topLeft, bottomRight, fieldType);
        } else {
            return eastGeoBoundingBoxFilter(topLeft, bottomRight, fieldType);
        }
    }

<<<<<<< HEAD
    private static Query westGeoBoundingBoxFilter(GeoPoint topLeft, GeoPoint bottomRight, GeoPointFieldMapperLegacy.GeoPointFieldType fieldType) {
        BooleanQuery filter = new BooleanQuery();
=======
    private static Query westGeoBoundingBoxFilter(GeoPoint topLeft, GeoPoint bottomRight, GeoPointFieldMapper.GeoPointFieldType fieldType) {
        BooleanQuery.Builder filter = new BooleanQuery.Builder();
>>>>>>> c478adf7
        filter.setMinimumNumberShouldMatch(1);
        filter.add(fieldType.lonFieldType().rangeQuery(null, bottomRight.lon(), true, true), Occur.SHOULD);
        filter.add(fieldType.lonFieldType().rangeQuery(topLeft.lon(), null, true, true), Occur.SHOULD);
        filter.add(fieldType.latFieldType().rangeQuery(bottomRight.lat(), topLeft.lat(), true, true), Occur.MUST);
        return new ConstantScoreQuery(filter.build());
    }

<<<<<<< HEAD
    private static Query eastGeoBoundingBoxFilter(GeoPoint topLeft, GeoPoint bottomRight, GeoPointFieldMapperLegacy.GeoPointFieldType
            fieldType) {
        BooleanQuery filter = new BooleanQuery();
=======
    private static Query eastGeoBoundingBoxFilter(GeoPoint topLeft, GeoPoint bottomRight, GeoPointFieldMapper.GeoPointFieldType fieldType) {
        BooleanQuery.Builder filter = new BooleanQuery.Builder();
>>>>>>> c478adf7
        filter.add(fieldType.lonFieldType().rangeQuery(topLeft.lon(), bottomRight.lon(), true, true), Occur.MUST);
        filter.add(fieldType.latFieldType().rangeQuery(bottomRight.lat(), topLeft.lat(), true, true), Occur.MUST);
        return new ConstantScoreQuery(filter.build());
    }
}<|MERGE_RESOLUTION|>--- conflicted
+++ resolved
@@ -42,13 +42,8 @@
         }
     }
 
-<<<<<<< HEAD
     private static Query westGeoBoundingBoxFilter(GeoPoint topLeft, GeoPoint bottomRight, GeoPointFieldMapperLegacy.GeoPointFieldType fieldType) {
-        BooleanQuery filter = new BooleanQuery();
-=======
-    private static Query westGeoBoundingBoxFilter(GeoPoint topLeft, GeoPoint bottomRight, GeoPointFieldMapper.GeoPointFieldType fieldType) {
         BooleanQuery.Builder filter = new BooleanQuery.Builder();
->>>>>>> c478adf7
         filter.setMinimumNumberShouldMatch(1);
         filter.add(fieldType.lonFieldType().rangeQuery(null, bottomRight.lon(), true, true), Occur.SHOULD);
         filter.add(fieldType.lonFieldType().rangeQuery(topLeft.lon(), null, true, true), Occur.SHOULD);
@@ -56,14 +51,9 @@
         return new ConstantScoreQuery(filter.build());
     }
 
-<<<<<<< HEAD
     private static Query eastGeoBoundingBoxFilter(GeoPoint topLeft, GeoPoint bottomRight, GeoPointFieldMapperLegacy.GeoPointFieldType
             fieldType) {
-        BooleanQuery filter = new BooleanQuery();
-=======
-    private static Query eastGeoBoundingBoxFilter(GeoPoint topLeft, GeoPoint bottomRight, GeoPointFieldMapper.GeoPointFieldType fieldType) {
         BooleanQuery.Builder filter = new BooleanQuery.Builder();
->>>>>>> c478adf7
         filter.add(fieldType.lonFieldType().rangeQuery(topLeft.lon(), bottomRight.lon(), true, true), Occur.MUST);
         filter.add(fieldType.latFieldType().rangeQuery(bottomRight.lat(), topLeft.lat(), true, true), Occur.MUST);
         return new ConstantScoreQuery(filter.build());
