--- conflicted
+++ resolved
@@ -161,11 +161,7 @@
                 resize(geoValues.count());
                 for (int i = 0; i < count(); ++i) {
                     GeoPoint target = geoValues.valueAt(i);
-<<<<<<< HEAD
-                    values[i] = XGeoHashUtils.longEncode(target.getLon(), target.getLat(), precision);
-=======
                     values[i] = XGeoHashUtils.longEncode(target.getLon(), target.getLat(), XGeoHashUtils.PRECISION);
->>>>>>> c478adf7
                 }
                 sort();
             }
