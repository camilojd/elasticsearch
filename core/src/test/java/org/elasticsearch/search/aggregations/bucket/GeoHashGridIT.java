/*
 * Licensed to Elasticsearch under one or more contributor
 * license agreements. See the NOTICE file distributed with
 * this work for additional information regarding copyright
 * ownership. Elasticsearch licenses this file to you under
 * the Apache License, Version 2.0 (the "License"); you may
 * not use this file except in compliance with the License.
 * You may obtain a copy of the License at
 *
 *    http://www.apache.org/licenses/LICENSE-2.0
 *
 * Unless required by applicable law or agreed to in writing,
 * software distributed under the License is distributed on an
 * "AS IS" BASIS, WITHOUT WARRANTIES OR CONDITIONS OF ANY
 * KIND, either express or implied.  See the License for the
 * specific language governing permissions and limitations
 * under the License.
 */
package org.elasticsearch.search.aggregations.bucket;

import com.carrotsearch.hppc.ObjectIntHashMap;
import com.carrotsearch.hppc.ObjectIntMap;
import com.carrotsearch.hppc.ObjectObjectHashMap;
import com.carrotsearch.hppc.ObjectObjectMap;
import com.carrotsearch.hppc.cursors.ObjectIntCursor;

import org.apache.lucene.util.XGeoHashUtils;
<<<<<<< HEAD
import org.elasticsearch.Version;
import org.elasticsearch.action.index.IndexRequestBuilder;
import org.elasticsearch.action.search.SearchResponse;
import org.elasticsearch.cluster.metadata.IndexMetaData;
=======
import org.elasticsearch.action.index.IndexRequestBuilder;
import org.elasticsearch.action.search.SearchResponse;
>>>>>>> c478adf7
import org.elasticsearch.common.geo.GeoPoint;
import org.elasticsearch.common.settings.Settings;
import org.elasticsearch.common.xcontent.XContentBuilder;
import org.elasticsearch.index.query.GeoBoundingBoxQueryBuilder;
import org.elasticsearch.search.aggregations.AggregationBuilders;
import org.elasticsearch.search.aggregations.bucket.filter.Filter;
import org.elasticsearch.search.aggregations.bucket.geogrid.GeoHashGrid;
import org.elasticsearch.search.aggregations.bucket.geogrid.GeoHashGrid.Bucket;
import org.elasticsearch.test.ESIntegTestCase;
import org.elasticsearch.test.VersionUtils;
import org.junit.Test;

import java.util.ArrayList;
import java.util.Arrays;
import java.util.HashSet;
import java.util.List;
import java.util.Random;
import java.util.Set;

import static org.elasticsearch.common.xcontent.XContentFactory.jsonBuilder;
import static org.elasticsearch.search.aggregations.AggregationBuilders.geohashGrid;
import static org.elasticsearch.test.hamcrest.ElasticsearchAssertions.assertAcked;
import static org.elasticsearch.test.hamcrest.ElasticsearchAssertions.assertSearchResponse;
import static org.hamcrest.Matchers.equalTo;
import static org.hamcrest.Matchers.greaterThanOrEqualTo;

@ESIntegTestCase.SuiteScopeTestCase
public class GeoHashGridIT extends ESIntegTestCase {

    static ObjectIntMap<String> expectedDocCountsForGeoHash = null;
    static ObjectIntMap<String> multiValuedExpectedDocCountsForGeoHash = null;
    static ObjectObjectMap<String, GeoPoint> expectedCentroidsForGeoHash = null;
    static int numDocs = 100;

    static String smallestGeoHash = null;

    private static IndexRequestBuilder indexCity(String index, String name, List<String> latLon) throws Exception {
        XContentBuilder source = jsonBuilder().startObject().field("city", name);
        if (latLon != null) {
            source = source.field("location", latLon);
        }
        source = source.endObject();
        return client().prepareIndex(index, "type").setSource(source);
    }

    private static IndexRequestBuilder indexCity(String index, String name, String latLon) throws Exception {
        return indexCity(index, name, Arrays.<String>asList(latLon));
    }

    private GeoPoint updateCentroid(GeoPoint centroid, double lat, double lon, final int docCount) {
        if (centroid == null) {
            return new GeoPoint(lat, lon);
        }
        final double newLon = centroid.lon() + (lon - centroid.lon()) / docCount;
        final double newLat = centroid.lat() + (lat - centroid.lat()) / docCount;
        return centroid.reset(newLat, newLon);
    }

    @Override
    public void setupSuiteScopeCluster() throws Exception {
        createIndex("idx_unmapped");

        Settings settings = Settings.settingsBuilder().put(IndexMetaData.SETTING_VERSION_CREATED, VersionUtils.randomVersionBetween(random(), Version.V_1_0_0,
                Version.V_2_1_0)).build();
        assertAcked(prepareCreate("idx").setSettings(settings)
                .addMapping("type", "location", "type=geo_point,geohash=true", "city", "type=string,index=not_analyzed"));

        List<IndexRequestBuilder> cities = new ArrayList<>();
        Random random = getRandom();
        expectedDocCountsForGeoHash = new ObjectIntHashMap<>(numDocs * 2);
        expectedCentroidsForGeoHash = new ObjectObjectHashMap<>(numDocs *2);
        for (int i = 0; i < numDocs; i++) {
            //generate random point
            double lat = (180d * random.nextDouble()) - 90d;
            double lng = (360d * random.nextDouble()) - 180d;
<<<<<<< HEAD
            String randomGeoHash = XGeoHashUtils.stringEncode(lng, lat, highestPrecisionGeohash);
=======
            String randomGeoHash = XGeoHashUtils.stringEncode(lng, lat, XGeoHashUtils.PRECISION);
>>>>>>> c478adf7
            //Index at the highest resolution
            cities.add(indexCity("idx", randomGeoHash, lat + ", " + lng));
            expectedDocCountsForGeoHash.put(randomGeoHash, expectedDocCountsForGeoHash.getOrDefault(randomGeoHash, 0) + 1);
            expectedCentroidsForGeoHash.put(randomGeoHash, updateCentroid(expectedCentroidsForGeoHash.getOrDefault(randomGeoHash,
                    null), lat, lng, expectedDocCountsForGeoHash.get(randomGeoHash)));
            //Update expected doc counts for all resolutions..
<<<<<<< HEAD
            for (int precision = highestPrecisionGeohash - 1; precision > 0; precision--) {
=======
            for (int precision = XGeoHashUtils.PRECISION - 1; precision > 0; precision--) {
>>>>>>> c478adf7
                String hash = XGeoHashUtils.stringEncode(lng, lat, precision);
                if ((smallestGeoHash == null) || (hash.length() < smallestGeoHash.length())) {
                    smallestGeoHash = hash;
                }
                expectedDocCountsForGeoHash.put(hash, expectedDocCountsForGeoHash.getOrDefault(hash, 0) + 1);
                expectedCentroidsForGeoHash.put(hash, updateCentroid(expectedCentroidsForGeoHash.getOrDefault(hash,
                        null), lat, lng, expectedDocCountsForGeoHash.get(hash)));
            }
        }
        indexRandom(true, cities);

        settings = Settings.settingsBuilder().put(IndexMetaData.SETTING_VERSION_CREATED, VersionUtils.randomVersionBetween(random(), Version.V_1_0_0,
                Version.V_2_1_0)).build();
        assertAcked(prepareCreate("multi_valued_idx").setSettings(settings)
                .addMapping("type", "location", "type=geo_point", "city", "type=string,index=not_analyzed"));

        cities = new ArrayList<>();
        multiValuedExpectedDocCountsForGeoHash = new ObjectIntHashMap<>(numDocs * 2);
        for (int i = 0; i < numDocs; i++) {
            final int numPoints = random.nextInt(4);
            List<String> points = new ArrayList<>();
            Set<String> geoHashes = new HashSet<>();
            for (int j = 0; j < numPoints; ++j) {
                double lat = (180d * random.nextDouble()) - 90d;
                double lng = (360d * random.nextDouble()) - 180d;
                points.add(lat + "," + lng);
                // Update expected doc counts for all resolutions..
<<<<<<< HEAD
                for (int precision = highestPrecisionGeohash; precision > 0; precision--) {
=======
                for (int precision = XGeoHashUtils.PRECISION; precision > 0; precision--) {
>>>>>>> c478adf7
                    final String geoHash = XGeoHashUtils.stringEncode(lng, lat, precision);
                    geoHashes.add(geoHash);
                }
            }
            cities.add(indexCity("multi_valued_idx", Integer.toString(i), points));
            for (String hash : geoHashes) {
                multiValuedExpectedDocCountsForGeoHash.put(hash, multiValuedExpectedDocCountsForGeoHash.getOrDefault(hash, 0) + 1);
            }
        }
        indexRandom(true, cities);

        ensureSearchable();
    }

    @Test
    public void simple() throws Exception {
        for (int precision = 1; precision <= XGeoHashUtils.PRECISION; precision++) {
            SearchResponse response = client().prepareSearch("idx")
                    .addAggregation(geohashGrid("geohashgrid")
                            .field("location")
                            .precision(precision)
                    )
                    .execute().actionGet();

            assertSearchResponse(response);

            GeoHashGrid geoGrid = response.getAggregations().get("geohashgrid");
            List<Bucket> buckets = geoGrid.getBuckets();
            Object[] propertiesKeys = (Object[]) geoGrid.getProperty("_key");
            Object[] propertiesDocCounts = (Object[]) geoGrid.getProperty("_count");
            for (int i = 0; i < buckets.size(); i++) {
                GeoHashGrid.Bucket cell = buckets.get(i);
                String geohash = cell.getKeyAsString();

                long bucketCount = cell.getDocCount();
                int expectedBucketCount = expectedDocCountsForGeoHash.get(geohash);
                GeoPoint centroid = cell.getCentroid();
                GeoPoint expectedCentroid = expectedCentroidsForGeoHash.get(geohash);
                assertNotSame(bucketCount, 0);
                assertEquals("Geohash " + geohash + " has wrong doc count ",
                        expectedBucketCount, bucketCount);
                assertEquals("Geohash " + geohash + " has wrong centroid ",
                        expectedCentroid, centroid);
                GeoPoint geoPoint = (GeoPoint) propertiesKeys[i];
                assertThat(XGeoHashUtils.stringEncode(geoPoint.lon(), geoPoint.lat(), precision), equalTo(geohash));
                assertThat((long) propertiesDocCounts[i], equalTo(bucketCount));
            }
        }
    }

    @Test
    public void multivalued() throws Exception {
        for (int precision = 1; precision <= XGeoHashUtils.PRECISION; precision++) {
            SearchResponse response = client().prepareSearch("multi_valued_idx")
                    .addAggregation(geohashGrid("geohashgrid")
                            .field("location")
                            .precision(precision)
                    )
                    .execute().actionGet();

            assertSearchResponse(response);

            GeoHashGrid geoGrid = response.getAggregations().get("geohashgrid");
            for (GeoHashGrid.Bucket cell : geoGrid.getBuckets()) {
                String geohash = cell.getKeyAsString();

                long bucketCount = cell.getDocCount();
                int expectedBucketCount = multiValuedExpectedDocCountsForGeoHash.get(geohash);
                assertNotSame(bucketCount, 0);
                assertEquals("Geohash " + geohash + " has wrong doc count ",
                        expectedBucketCount, bucketCount);
            }
        }
    }

    @Test
    public void filtered() throws Exception {
        GeoBoundingBoxQueryBuilder bbox = new GeoBoundingBoxQueryBuilder("location");
        bbox.topLeft(smallestGeoHash).bottomRight(smallestGeoHash).queryName("bbox");
        for (int precision = 1; precision <= XGeoHashUtils.PRECISION; precision++) {
            SearchResponse response = client().prepareSearch("idx")
                    .addAggregation(
                            AggregationBuilders.filter("filtered").filter(bbox)
                                    .subAggregation(
                                            geohashGrid("geohashgrid")
                                                    .field("location")
                                                    .precision(precision)
                                    )
                    )
                    .execute().actionGet();

            assertSearchResponse(response);

            Filter filter = response.getAggregations().get("filtered");

            GeoHashGrid geoGrid = filter.getAggregations().get("geohashgrid");
            for (GeoHashGrid.Bucket cell : geoGrid.getBuckets()) {
                String geohash = cell.getKeyAsString();
                long bucketCount = cell.getDocCount();
                int expectedBucketCount = expectedDocCountsForGeoHash.get(geohash);
                assertNotSame(bucketCount, 0);
                assertTrue("Buckets must be filtered", geohash.startsWith(smallestGeoHash));
                assertEquals("Geohash " + geohash + " has wrong doc count ",
                        expectedBucketCount, bucketCount);

            }
        }
    }

    @Test
    public void unmapped() throws Exception {
        for (int precision = 1; precision <= XGeoHashUtils.PRECISION; precision++) {
            SearchResponse response = client().prepareSearch("idx_unmapped")
                    .addAggregation(geohashGrid("geohashgrid")
                            .field("location")
                            .precision(precision)
                    )
                    .execute().actionGet();

            assertSearchResponse(response);

            GeoHashGrid geoGrid = response.getAggregations().get("geohashgrid");
            assertThat(geoGrid.getBuckets().size(), equalTo(0));
        }

    }

    @Test
    public void partiallyUnmapped() throws Exception {
        for (int precision = 1; precision <= XGeoHashUtils.PRECISION; precision++) {
            SearchResponse response = client().prepareSearch("idx", "idx_unmapped")
                    .addAggregation(geohashGrid("geohashgrid")
                            .field("location")
                            .precision(precision)
                    )
                    .execute().actionGet();

            assertSearchResponse(response);

            GeoHashGrid geoGrid = response.getAggregations().get("geohashgrid");
            for (GeoHashGrid.Bucket cell : geoGrid.getBuckets()) {
                String geohash = cell.getKeyAsString();

                long bucketCount = cell.getDocCount();
                int expectedBucketCount = expectedDocCountsForGeoHash.get(geohash);
                assertNotSame(bucketCount, 0);
                assertEquals("Geohash " + geohash + " has wrong doc count ",
                        expectedBucketCount, bucketCount);
            }
        }
    }

    @Test
    public void testTopMatch() throws Exception {
        for (int precision = 1; precision <= XGeoHashUtils.PRECISION; precision++) {
            SearchResponse response = client().prepareSearch("idx")
                    .addAggregation(geohashGrid("geohashgrid")
                            .field("location")
                            .size(1)
                            .shardSize(100)
                            .precision(precision)
                    )
                    .execute().actionGet();

            assertSearchResponse(response);

            GeoHashGrid geoGrid = response.getAggregations().get("geohashgrid");
            //Check we only have one bucket with the best match for that resolution
            assertThat(geoGrid.getBuckets().size(), equalTo(1));
            for (GeoHashGrid.Bucket cell : geoGrid.getBuckets()) {
                String geohash = cell.getKeyAsString();
                long bucketCount = cell.getDocCount();
                int expectedBucketCount = 0;
                for (ObjectIntCursor<String> cursor : expectedDocCountsForGeoHash) {
                    if (cursor.key.length() == precision) {
                        expectedBucketCount = Math.max(expectedBucketCount, cursor.value);
                    }
                }
                assertNotSame(bucketCount, 0);
                assertEquals("Geohash " + geohash + " has wrong doc count ",
                        expectedBucketCount, bucketCount);
            }
        }
    }

    @Test
    // making sure this doesn't runs into an OOME
    public void sizeIsZero() {
        for (int precision = 1; precision <= XGeoHashUtils.PRECISION; precision++) {
            final int size = randomBoolean() ? 0 : randomIntBetween(1, Integer.MAX_VALUE);
            final int shardSize = randomBoolean() ? -1 : 0;
            SearchResponse response = client().prepareSearch("idx")
                    .addAggregation(geohashGrid("geohashgrid")
                            .field("location")
                            .size(size)
                            .shardSize(shardSize)
                            .precision(precision)
                    )
                    .execute().actionGet();

            assertSearchResponse(response);
            GeoHashGrid geoGrid = response.getAggregations().get("geohashgrid");
            assertThat(geoGrid.getBuckets().size(), greaterThanOrEqualTo(1));
        }
    }

}<|MERGE_RESOLUTION|>--- conflicted
+++ resolved
@@ -25,15 +25,10 @@
 import com.carrotsearch.hppc.cursors.ObjectIntCursor;
 
 import org.apache.lucene.util.XGeoHashUtils;
-<<<<<<< HEAD
 import org.elasticsearch.Version;
 import org.elasticsearch.action.index.IndexRequestBuilder;
 import org.elasticsearch.action.search.SearchResponse;
 import org.elasticsearch.cluster.metadata.IndexMetaData;
-=======
-import org.elasticsearch.action.index.IndexRequestBuilder;
-import org.elasticsearch.action.search.SearchResponse;
->>>>>>> c478adf7
 import org.elasticsearch.common.geo.GeoPoint;
 import org.elasticsearch.common.settings.Settings;
 import org.elasticsearch.common.xcontent.XContentBuilder;
@@ -109,22 +104,14 @@
             //generate random point
             double lat = (180d * random.nextDouble()) - 90d;
             double lng = (360d * random.nextDouble()) - 180d;
-<<<<<<< HEAD
-            String randomGeoHash = XGeoHashUtils.stringEncode(lng, lat, highestPrecisionGeohash);
-=======
             String randomGeoHash = XGeoHashUtils.stringEncode(lng, lat, XGeoHashUtils.PRECISION);
->>>>>>> c478adf7
             //Index at the highest resolution
             cities.add(indexCity("idx", randomGeoHash, lat + ", " + lng));
             expectedDocCountsForGeoHash.put(randomGeoHash, expectedDocCountsForGeoHash.getOrDefault(randomGeoHash, 0) + 1);
             expectedCentroidsForGeoHash.put(randomGeoHash, updateCentroid(expectedCentroidsForGeoHash.getOrDefault(randomGeoHash,
                     null), lat, lng, expectedDocCountsForGeoHash.get(randomGeoHash)));
             //Update expected doc counts for all resolutions..
-<<<<<<< HEAD
-            for (int precision = highestPrecisionGeohash - 1; precision > 0; precision--) {
-=======
             for (int precision = XGeoHashUtils.PRECISION - 1; precision > 0; precision--) {
->>>>>>> c478adf7
                 String hash = XGeoHashUtils.stringEncode(lng, lat, precision);
                 if ((smallestGeoHash == null) || (hash.length() < smallestGeoHash.length())) {
                     smallestGeoHash = hash;
@@ -152,11 +139,7 @@
                 double lng = (360d * random.nextDouble()) - 180d;
                 points.add(lat + "," + lng);
                 // Update expected doc counts for all resolutions..
-<<<<<<< HEAD
-                for (int precision = highestPrecisionGeohash; precision > 0; precision--) {
-=======
                 for (int precision = XGeoHashUtils.PRECISION; precision > 0; precision--) {
->>>>>>> c478adf7
                     final String geoHash = XGeoHashUtils.stringEncode(lng, lat, precision);
                     geoHashes.add(geoHash);
                 }
